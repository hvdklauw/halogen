"""Halogen schema basics types."""

from . import types
from . import exceptions


class Accessor(object):
    """Gives possiblity to write your own setter and getter for your attribute."""

    def __init__(self, getter=None, setter=None):
        self.getter = getter
        self.setter = setter

    def get(self, value):
        """Get attribute from value.
        :param value: object from which we should get attribute in self.getter

        :returns: value of object's attribute
        """
        assert self.getter is not None, "Getter accessor is not specified."
        if callable(self.getter):
            return self.getter(value)

        assert isinstance(self.getter, basestring), "Accessor must be a function or a dot-separated string."

        for attr in self.getter.split("."):
            if isinstance(value, dict):
                value = value[attr]
            else:
                value = getattr(value, attr)
        return value

    def set(self, result, value):
        """Set value for result's attribute.
        :param result: Dict of values. Where keys are names of attributes and values are deserialized values from input.
        :param value: Deserialized value from input.
        """
        assert self.setter is not None, "Setter accessor is not specified."
        if callable(self.setter):
            return self.setter(value)

        assert isinstance(self.setter, basestring), "Accessor must be a function or a dot-separated string."

        def setdefault(result, attr, value):
            if isinstance(result, dict):
                result.setdefault(attr, value)
            else:
                setattr(result, attr, value)
            return value

        path = self.setter.split(".")
        for attr in path[:-1]:
            result = setdefault(result, attr, {})
        setdefault(result, path[-1], value)

    def __repr__(self):
        return "<{0} getter='{1}', setter='{1}>".format(
            self.__class__.__name__,
            self.getter,
            self.setter,
        )


class Attr(object):
    """Schema attribute."""

    def __init__(self, attr_type=None, attr=None, required=True):
        self.attr_type = attr_type or types.Type
        self.name = None
        self.attr = attr
        self.required = required

    @property
    def compartment(self):
        """Place in which attribute will be placed. For example: _links or _embedded"""
        return None

    @property
    def accessor(self):
        """Get accessor with getter and setter of attribute.

        :returns: instance of Accessor class.
        """
        attr = self.attr or self.name

        if isinstance(attr, Accessor):
            return attr

        return Accessor(getter=attr, setter=attr)

    def serialize(self, value):
        """Serialize type of attribute."""
        return self.attr_type.serialize(self.accessor.get(value))

    def deserialize(self, value):
        """Deserialize type of attribute."""
        compartment = value
        if self.compartment is not None:
            compartment = value[self.compartment]
<<<<<<< HEAD
        if self.name in compartment:
            return self.attr_type.deserialize(compartment[self.name])
        elif self.required:
            raise exceptions.ValidationError("missing attribute", self.name)
        else:
            return None
=======
        return self.attr_type.deserialize(compartment[self.name])
>>>>>>> e06c56a8

    def __repr__(self):
        return "<{0} '{1}'>".format(
            self.__class__.__name__,
            self.name,
        )


class Link(Attr):
    """Link attribute of schema."""

    @property
    def compartment(self):
        return "_links"

    def serialize(self, value):
        link = {"href": super(Link, self).serialize(value)}
        #TODO: title, name, templated etc
        return link


class Embedded(Attr):
    """Embedded attribute of schema."""

    @property
    def compartment(self):
        return "_embedded"

    # TODO: need implementation for case when we need only link from objects.
    def serialize(self, value):
        return super(Embedded, self).serialize(value)


class _Schema(types.Type):
    """Type for creating schema."""

    @classmethod
    def serialize(cls, value):
        result = {}
        for attr in cls.__attrs__:
            compartment = result
            if attr.compartment is not None:
                compartment = result.setdefault(attr.compartment, {})
            compartment[attr.name] = attr.serialize(value)
        return result

    @classmethod
    def deserialize(cls, value):
        """Deserialize input.

        :param value: Dict of already loaded json which will be deserialized by schema attributes.

        :returns: Dict of deserialized value for attributes. Where key is name of schema's attribute and value is
        deserialized value from value dict.
        """
        errors = []
        result = {}
        for attr in cls.__attrs__:
            try:
                result[attr.name] = attr.deserialize(value)
            except exceptions.ValidationError as e:
                e.attr = attr.name
                errors.append(e)

        if errors:
            raise exceptions.ValidationError(errors)
        return result

    @classmethod
    def apply(cls, value, result):
        for attr in cls.__attrs__:
            attr.accessor.set(result, value[attr.name])


class _SchemaType(type):
    def __init__(cls, name, bases, clsattrs):
        cls.__class_attrs__ = []

        for name, value in clsattrs.items():
            if isinstance(value, Attr):
                # Collect the attribute and set it's name.
                delattr(cls, name)
                cls.__class_attrs__.append(value)
                value.name = name

        cls.__attrs__ = []
        for base in reversed(cls.__mro__):
            cls.__attrs__.extend(getattr(base, "__class_attrs__", []))


Schema = _SchemaType("Schema", (_Schema, ), {"__doc__": _Schema.__doc__})<|MERGE_RESOLUTION|>--- conflicted
+++ resolved
@@ -97,16 +97,12 @@
         compartment = value
         if self.compartment is not None:
             compartment = value[self.compartment]
-<<<<<<< HEAD
         if self.name in compartment:
             return self.attr_type.deserialize(compartment[self.name])
         elif self.required:
             raise exceptions.ValidationError("missing attribute", self.name)
         else:
             return None
-=======
-        return self.attr_type.deserialize(compartment[self.name])
->>>>>>> e06c56a8
 
     def __repr__(self):
         return "<{0} '{1}'>".format(
