--- conflicted
+++ resolved
@@ -1,9 +1,5 @@
-<<<<<<< HEAD
-=======
 """Halogen exceptions."""
 
-import collections
->>>>>>> e06c56a8
 import json
 
 
